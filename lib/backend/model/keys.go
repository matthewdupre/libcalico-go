// Copyright (c) 2016 Tigera, Inc. All rights reserved.
//
// Licensed under the Apache License, Version 2.0 (the "License");
// you may not use this file except in compliance with the License.
// You may obtain a copy of the License at
//
//     http://www.apache.org/licenses/LICENSE-2.0
//
// Unless required by applicable law or agreed to in writing, software
// distributed under the License is distributed on an "AS IS" BASIS,
// WITHOUT WARRANTIES OR CONDITIONS OF ANY KIND, either express or implied.
// See the License for the specific language governing permissions and
// limitations under the License.

package model

import (
	"encoding/json"
	"errors"
	"github.com/golang/glog"
	"github.com/tigera/libcalico-go/lib/common"
	"reflect"
	"strings"
)

// RawString is used a value type to indicate that the value is a bare non-JSON string
type rawString string
type rawBool bool

var rawStringType = reflect.TypeOf(rawString(""))
var rawBoolType = reflect.TypeOf(rawBool(true))

// Key represents a parsed datastore key.
type Key interface {
	// DefaultPath() returns a default stringified path for this object,
	// suitable for use in most datastores (and used on the Felix API,
	// for example).
	DefaultPath() (string, error)
	// DefaultDeletePath() returns a default stringified path for deleting
	// this object.
	DefaultDeletePath() (string, error)
	valueType() reflect.Type
}

// Interface used to perform datastore lookups.
type ListInterface interface {
	// DefaultPathRoot() returns a default stringified root path, i.e. path
	// to the directory containing all the keys to be listed.
	DefaultPathRoot() string
	ParseDefaultKey(key string) Key
}

// KVPair holds a parsed key and value as well as datastore specific revision
// information.
type KVPair struct {
	Key      Key
	Value    interface{}
	Revision interface{}
}

// ParseKey parses a datastore key into one of the <Type>Key structs.
// Returns nil if the string doesn't match one of our objects.
func ParseKey(key string) Key {
	glog.V(4).Infof("Parsing key %v", key)
	if m := matchWorkloadEndpoint.FindStringSubmatch(key); m != nil {
		glog.V(5).Infof("Workload endpoint")
		return WorkloadEndpointKey{
			Hostname:       m[1],
			OrchestratorID: m[2],
			WorkloadID:     m[3],
			EndpointID:     m[4],
		}
	} else if m := matchHostEndpoint.FindStringSubmatch(key); m != nil {
		glog.V(5).Infof("Host endpoint")
		return HostEndpointKey{
			Hostname:   m[1],
			EndpointID: m[2],
		}
	} else if m := matchPolicy.FindStringSubmatch(key); m != nil {
		glog.V(5).Infof("Policy")
		return PolicyKey{
			Tier: m[1],
			Name: m[2],
		}
	} else if m := matchProfile.FindStringSubmatch(key); m != nil {
		glog.V(5).Infof("Profile %v", m)
		pk := ProfileKey{m[1]}
		switch m[2] {
		case "tags":
			glog.V(5).Infof("Profile tags")
			return ProfileTagsKey{ProfileKey: pk}
		case "rules":
			glog.V(5).Infof("Profile rules")
			return ProfileRulesKey{ProfileKey: pk}
		case "labels":
			glog.V(5).Infof("Profile labels")
			return ProfileLabelsKey{ProfileKey: pk}
		}
		return nil
	} else if m := matchTier.FindStringSubmatch(key); m != nil {
		glog.V(5).Infof("Policy tier")
		return TierKey{Name: m[1]}
	} else if m := matchHostIp.FindStringSubmatch(key); m != nil {
		glog.V(5).Infof("Host ID")
		return HostIPKey{Hostname: m[1]}
	} else if m := matchPool.FindStringSubmatch(key); m != nil {
		glog.V(5).Infof("Pool")
		mungedCIDR := m[1]
		cidr := strings.Replace(mungedCIDR, "-", "/", 1)
		_, c, err := common.ParseCIDR(cidr)
		if err != nil {
			panic(err)
		}
		return PoolKey{CIDR: *c}
	} else if m := matchGlobalConfig.FindStringSubmatch(key); m != nil {
		return GlobalConfigKey{Name: m[1]}
	} else if m := matchHostConfig.FindStringSubmatch(key); m != nil {
		return HostConfigKey{Hostname: m[1], Name: m[2]}
	} else if matchReadyFlag.MatchString(key) {
		return ReadyFlagKey{}
	}
	// Not a key we know about.
	return nil
}

func ParseValue(key Key, rawData []byte) (interface{}, error) {
<<<<<<< HEAD
	value := reflect.New(key.valueType())
	elem := value.Elem()
	if elem.Kind() == reflect.Struct && elem.NumField() > 0 {
		if elem.Field(0).Type() == reflect.ValueOf(key).Type() {
			elem.Field(0).Set(reflect.ValueOf(key))
		}
	}
=======
	valueType := key.valueType()
	if valueType == rawStringType {
		return string(rawData), nil
	}
	if valueType == rawBoolType {
		return string(rawData) == "true", nil
	}
	value := reflect.New(valueType)
>>>>>>> b1d1eccc
	iface := value.Interface()
	err := json.Unmarshal(rawData, iface)
	if err != nil {
		glog.V(0).Infof("Failed to unmarshal %#v into value %#v",
			string(rawData), value)
		return nil, err
	}
	if elem.Kind() != reflect.Struct {
		// Pointer to a map or slice, unwrap.
		iface = elem.Interface()
	}
	return iface, nil
}

func ParseKeyValue(key string, rawData []byte) (Key, interface{}, error) {
	parsedKey := ParseKey(key)
	if parsedKey == nil {
		return nil, nil, errors.New("Failed to parse key")
	}
	value, err := ParseValue(parsedKey, rawData)
	return parsedKey, value, err
}<|MERGE_RESOLUTION|>--- conflicted
+++ resolved
@@ -124,15 +124,6 @@
 }
 
 func ParseValue(key Key, rawData []byte) (interface{}, error) {
-<<<<<<< HEAD
-	value := reflect.New(key.valueType())
-	elem := value.Elem()
-	if elem.Kind() == reflect.Struct && elem.NumField() > 0 {
-		if elem.Field(0).Type() == reflect.ValueOf(key).Type() {
-			elem.Field(0).Set(reflect.ValueOf(key))
-		}
-	}
-=======
 	valueType := key.valueType()
 	if valueType == rawStringType {
 		return string(rawData), nil
@@ -141,7 +132,12 @@
 		return string(rawData) == "true", nil
 	}
 	value := reflect.New(valueType)
->>>>>>> b1d1eccc
+	elem := value.Elem()
+	if elem.Kind() == reflect.Struct && elem.NumField() > 0 {
+		if elem.Field(0).Type() == reflect.ValueOf(key).Type() {
+			elem.Field(0).Set(reflect.ValueOf(key))
+		}
+	}
 	iface := value.Interface()
 	err := json.Unmarshal(rawData, iface)
 	if err != nil {
